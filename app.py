import os
import asyncio
import signal
import sys
import discord
from discord.ext import commands
from dotenv import load_dotenv

from utils.config_manager import load_config, create_backup, get_config_status
from utils.google_sheets import sheets_manager
from utils.notification_scheduler import PromotionNotificationScheduler
from forms.dismissal import DismissalReportButton, DismissalApprovalView, AutomaticDismissalApprovalView, send_dismissal_button_message, restore_dismissal_approval_views, restore_dismissal_button_views
from forms.settings_form import SettingsView
from forms.role_assignment_form import RoleAssignmentView, send_role_assignment_message, restore_role_assignment_views, restore_approval_views
from forms.moderator_registration import ModeratorRegistrationView, ensure_moderator_registration_message
from forms.leave_request_form import LeaveRequestButton, LeaveRequestApprovalView, restore_leave_request_views
from forms.medical_registration import MedicalRegistrationView
from forms.welcome_system import setup_welcome_events

# Load environment variables from .env file
load_dotenv()

# Initialize bot with intents
intents = discord.Intents.default()
intents.message_content = True
intents.members = True

# Initialize the bot with a command prefix and intents
bot = commands.Bot(command_prefix='!', intents=intents)

# Initialize notification scheduler
notification_scheduler = PromotionNotificationScheduler(bot)

@bot.event
async def on_ready():
    print(f'Logged in as {bot.user} (ID: {bot.user.id})')
    print('------')
    
    # Create startup backup and check config status
    print("🔄 Checking configuration system...")
    status = get_config_status()
    
    if status['config_exists'] and status['config_valid']:
        backup_path = create_backup("startup")
        if backup_path:
            print(f"✅ Startup backup created: {backup_path}")
        print(f"📊 Config status: {status['backup_count']} backups available")
    else:
        print("⚠️  Configuration issues detected - check /config-backup status")
      # Load all extension cogs
    await load_extensions()
    
    # Sync commands with Discord
    try:
        synced = await bot.tree.sync()
        print(f'Synced {len(synced)} command(s)')
    except Exception as e:
        print(f'Failed to sync commands: {e}')
    
    # Load configuration on startup
    config = load_config()
    print('Configuration loaded successfully')
    print(f'Dismissal channel: {config.get("dismissal_channel", "Not set")}')
    print(f'Audit channel: {config.get("audit_channel", "Not set")}')
    print(f'Blacklist channel: {config.get("blacklist_channel", "Not set")}')
    print(f'Role assignment channel: {config.get("role_assignment_channel", "Not set")}')
    print(f'Moderator registration channel: {config.get("moderator_registration_channel", "Not set")}')
    print(f'Military role: {config.get("military_role", "Not set")}')
    print(f'Civilian role: {config.get("civilian_role", "Not set")}')
    
    # Initialize Google Sheets
    print('Initializing Google Sheets...')
    sheets_success = sheets_manager.initialize()
    if sheets_success:
        print('✅ Google Sheets initialized successfully')
    else:
        print('⚠️ Google Sheets initialization failed - dismissal logging will not work')
      # Create persistent button views
    print("🔄 Adding persistent button views...")
    bot.add_view(DismissalReportButton())
    bot.add_view(SettingsView())
    bot.add_view(RoleAssignmentView())
    bot.add_view(ModeratorRegistrationView())
    bot.add_view(LeaveRequestButton())
    bot.add_view(MedicalRegistrationView())
    print("✅ Basic persistent views added")
    
    # Department applications views are created dynamically for specific applications
    # No need to register them globally like other persistent views
    
    # Add generic approval views for persistent buttons
    print("🔄 Adding approval views...")
    bot.add_view(DismissalApprovalView())
    bot.add_view(AutomaticDismissalApprovalView(None))  # Persistent view for automatic dismissals
    bot.add_view(LeaveRequestApprovalView("dummy"))  # Dummy ID for persistent view
    print("✅ Approval views added")
      # Add role assignment approval view for persistent buttons
    print("🔄 Adding role assignment approval view...")
    from forms.role_assignment_form import RoleApplicationApprovalView
    bot.add_view(RoleApplicationApprovalView({}))  # Empty data for persistent view
    print("✅ Role assignment approval view added")
    
    print("🔄 Adding warehouse persistent views...")
    try:
        from forms.warehouse import (
            WarehousePinMessageView, WarehousePersistentRequestView, WarehousePersistentMultiRequestView,
            WarehouseStatusView
        )
        print("✅ Warehouse request views imported successfully")
    except Exception as e:
        print(f"❌ Error importing warehouse request views: {e}")
        import traceback
        print(f"🔍 Import traceback: {traceback.format_exc()}")
    
    try:
        from forms.warehouse.audit import WarehouseAuditPinMessageView
        print("✅ Warehouse audit view imported successfully")
    except Exception as e:
        print(f"❌ Error importing warehouse audit view: {e}")
        import traceback
        print(f"🔍 Import traceback: {traceback.format_exc()}")
    
    try:
        # Add persistent warehouse views - БЕЗ DUMMY ДАННЫХ
        bot.add_view(WarehousePinMessageView())  # Persistent pin message view - БЕЗ ПАРАМЕТРОВ
        print("✅ WarehousePinMessageView added")
        
        bot.add_view(WarehousePersistentRequestView())  # Persistent single request moderation
        print("✅ WarehousePersistentRequestView added")
        bot.add_view(WarehousePersistentMultiRequestView())  # Persistent multi request moderation
        print("✅ WarehousePersistentMultiRequestView added")
        
        # Skip WarehouseStatusView as it requires parameters - it's created dynamically
        # bot.add_view(WarehouseStatusView())  # This requires 'status' parameter
        print("ℹ️ WarehouseStatusView skipped (requires parameters)")
        
        bot.add_view(WarehouseAuditPinMessageView())  # Persistent audit pin message view
        print("✅ WarehouseAuditPinMessageView added")
        
        print('✅ All persistent views added to bot')
    except Exception as e:
        print(f"❌ Error adding warehouse views to bot: {e}")
        import traceback
        print(f"🔍 Add view traceback: {traceback.format_exc()}")
      # Setup welcome system events
    print("🔄 Setting up welcome system...")
    setup_welcome_events(bot)
    print("✅ Welcome system events setup complete")
    
    # Setup department applications persistent views
    print("🔄 Setting up department applications persistent views...")
    try:
        from forms.department_applications.views import DepartmentSelectView, DepartmentApplicationView
        # The actual restoration will be handled by the cog
        print("✅ Department applications views ready")
    except Exception as e:
        print(f"❌ Error importing department applications views: {e}")
      # Start notification scheduler
    print("🔄 Starting notification scheduler...")
    notification_scheduler.start()
    print("✅ Notification scheduler started")
    
    # Start leave requests daily cleanup
    print("🔄 Starting leave requests cleanup...")
    from utils.leave_request_storage import LeaveRequestStorage
    asyncio.create_task(LeaveRequestStorage.start_daily_cleanup_task())
    print("🧹 Leave requests daily cleanup task started")
    
    # 🚀 ЗАПУСК СИСТЕМЫ ПРЕДЗАГРУЗКИ КЭША ДЛЯ СКЛАДА
    print("🔄 Starting warehouse cache preloader...")
    from utils.warehouse_cache_preloader import start_cache_preloading
    start_cache_preloading(bot)
    print("🚀 Warehouse cache preloader started")
    
    # Check channels and restore messages if needed
    print("🔄 Starting channel messages restoration...")
    await restore_channel_messages(config)
    print("✅ Channel messages restoration complete")

@bot.event
async def on_member_remove(member):
    """Handle member leaving the server and create automatic dismissal if needed."""
    try:
        print(f"👋 Member left: {member.name} (ID: {member.id})")
        
        # Import here to avoid circular imports
        from forms.dismissal.automatic import should_create_automatic_dismissal, create_automatic_dismissal_report
        
        # Get target role name from config
        config = load_config()
        target_role_name = config.get('military_role_name', 'Военнослужащий ВС РФ')
        
        # Check if member should get automatic dismissal
        should_dismiss = await should_create_automatic_dismissal(member, target_role_name)
        
        if should_dismiss:
            print(f"🚨 Creating automatic dismissal for {member.name} - had role '{target_role_name}'")
            
            # Create automatic dismissal report using member object (has role info)
            success = await create_automatic_dismissal_report(member.guild, member, target_role_name)
            
            if success:
                print(f"✅ Automatic dismissal report created for {member.name}")
            else:
                print(f"❌ Failed to create automatic dismissal report for {member.name}")
        else:
            print(f"ℹ️ No automatic dismissal needed for {member.name} - didn't have target role")
            
    except Exception as e:
        print(f"❌ Error handling member removal for {member.name}: {e}")

@bot.event
async def on_member_update(before, after):
    """Handle member updates including role changes."""
    try:
        # Проверяем изменения ролей
        if before.roles != after.roles:
            # Получаем добавленные роли
            added_roles = set(after.roles) - set(before.roles)
            
            if added_roles:
                from utils.config_manager import load_config
                config = load_config()
                
                moderator_role_ids = config.get('moderators', {}).get('roles', [])
                administrator_role_ids = config.get('administrators', {}).get('roles', [])
                  # Проверяем, была ли добавлена модераторская/администраторская роль
                from utils.moderator_notifications import (
                    check_if_user_is_moderator, check_if_user_is_administrator,
                    send_moderator_welcome_dm, send_administrator_welcome_dm,
                    send_notification_to_channel
                )
                
                # Проверяем статус ДО изменения ролей
                was_moderator = check_if_user_is_moderator(before, config)
                was_administrator = check_if_user_is_administrator(before, config)
                
                became_moderator = False
                became_administrator = False
                
                for role in added_roles:
                    if role.id in administrator_role_ids and not was_administrator:
                        became_administrator = True
                        break
                    elif role.id in moderator_role_ids and not was_moderator and not was_administrator:
                        became_moderator = True
                  # Отправляем уведомления
                if became_administrator:
                    dm_sent = await send_administrator_welcome_dm(after)
                    channel_sent = await send_notification_to_channel(after.guild, after, 'administrator')
                    print(f"📢 Авто-уведомление администратору {after.display_name} (роль выдана): DM {'✅' if dm_sent else '❌'}")
                    
                elif became_moderator:
                    dm_sent = await send_moderator_welcome_dm(after)
                    channel_sent = await send_notification_to_channel(after.guild, after, 'moderator')
                    print(f"📢 Авто-уведомление модератору {after.display_name} (роль выдана): DM {'✅' if dm_sent else '❌'}")
            
    except Exception as e:
        print(f"❌ Error handling member update for {after.name}: {e}")

async def restore_channel_messages(config):
    """Check and restore button messages for all configured channels."""    # Restore dismissal channel message
    dismissal_channel_id = config.get('dismissal_channel')
    if dismissal_channel_id:
        channel = bot.get_channel(dismissal_channel_id)
        if channel:
            if not await check_for_button_message(channel, "Рапорты на увольнение"):
                print(f"Sending dismissal button message to channel {channel.name}")
                await send_dismissal_button_message(channel)
            
            # Restore dismissal button views for existing dismissal button messages
            print(f"Restoring dismissal button views in {channel.name}")
            await restore_dismissal_button_views(bot, channel)
            
            # Restore approval views for existing dismissal reports
            print(f"Restoring approval views for dismissal reports in {channel.name}")
            await restore_dismissal_approval_views(bot, channel)
    
    # Restore role assignment channel message
    role_assignment_channel_id = config.get('role_assignment_channel')
    if role_assignment_channel_id:
        channel = bot.get_channel(role_assignment_channel_id)
        if channel:
            if not await check_for_button_message(channel, "Получение ролей"):
                print(f"Sending role assignment message to channel {channel.name}")
                await send_role_assignment_message(channel)
              # Restore role assignment views
            print(f"Restoring role assignment views in {channel.name}")
            await restore_role_assignment_views(bot, channel)
              # Restore approval views for existing applications
            print(f"Restoring approval views for role applications in {channel.name}")
            await restore_approval_views(bot, channel)
    
    # Restore moderator registration channel message
    moderator_registration_channel_id = config.get('moderator_registration_channel')
    if moderator_registration_channel_id:
        channel = bot.get_channel(moderator_registration_channel_id)
        if channel:
            print(f"Ensuring moderator registration message in {channel.name}")
            await ensure_moderator_registration_message(bot.guilds[0], moderator_registration_channel_id)
    
    # Restore audit channel message
    audit_channel_id = config.get('audit_channel')
    if audit_channel_id:
        channel = bot.get_channel(audit_channel_id)
      # Restore blacklist channel message
    blacklist_channel_id = config.get('blacklist_channel')
    if blacklist_channel_id:
        channel = bot.get_channel(blacklist_channel_id)
      # Restore leave requests channel message
    leave_requests_channel_id = config.get('leave_requests_channel')
    if leave_requests_channel_id:
        from forms.leave_request_form import send_leave_request_button_message
        channel = bot.get_channel(leave_requests_channel_id)
        if channel:
            if not await check_for_button_message(channel, "Система подачи заявок на отгулы"):
                print(f"Sending leave request button message to channel {channel.name}")
                await send_leave_request_button_message(channel)
      # Restore medical registration channel message
    medical_registration_channel_id = config.get('medical_registration_channel')
    if medical_registration_channel_id:
        from forms.medical_registration import send_medical_registration_message
        channel = bot.get_channel(medical_registration_channel_id)
        if channel:
            print(f"Sending medical registration message to channel {channel.name}")
            await send_medical_registration_message(channel)      # Restore warehouse channels - ИСПРАВЛЕННАЯ ВЕРСИЯ
    warehouse_request_channel_id = config.get('warehouse_request_channel')
    if warehouse_request_channel_id:
        from utils.warehouse_utils import send_warehouse_message, restore_warehouse_request_views, restore_warehouse_pinned_message
        channel = bot.get_channel(warehouse_request_channel_id)
        if channel:
            # Сначала пытаемся восстановить существующее закрепленное сообщение
            pinned_restored = await restore_warehouse_pinned_message(channel)
            
            # Если не удалось восстановить, проверяем нужно ли создать новое
            if not pinned_restored and not await check_for_button_message(channel, "Запрос складского имущества"):
                print(f"Sending warehouse message to channel {channel.name}")
                try:
                    await send_warehouse_message(channel)
                except Exception as e:
                    print(f"❌ Ошибка при создании сообщения склада: {e}")
            
            # Восстанавливаем views для существующих заявок
            print(f"Restoring warehouse request views in {channel.name}")
            await restore_warehouse_request_views(channel)
        else:
            print(f"⚠️ Канал склада не найден (ID: {warehouse_request_channel_id})")    # Restore warehouse audit channel
    warehouse_audit_channel_id = config.get('warehouse_audit_channel')
    if warehouse_audit_channel_id:
        from forms.warehouse.audit import send_warehouse_audit_message, restore_warehouse_audit_views, restore_warehouse_audit_pinned_message
        channel = bot.get_channel(warehouse_audit_channel_id)
        if channel:
            # Сначала пытаемся восстановить существующее закрепленное сообщение
            pinned_restored = await restore_warehouse_audit_pinned_message(channel)
            
            # Если не удалось восстановить, проверяем нужно ли создать новое
            if not pinned_restored and not await check_for_button_message(channel, "Аудит склада"):
                print(f"Sending warehouse audit message to channel #{channel.name}")
                try:
                    await send_warehouse_audit_message(channel)
                except Exception as e:
                    print(f"❌ Ошибка при создании сообщения аудита склада: {e}")
            
            # Восстанавливаем views для аудита
            await restore_warehouse_audit_views(channel)
        else:
            print(f"⚠️ Канал аудита склада не найден (ID: {warehouse_audit_channel_id})")
    
    # Restore leave request views
    print("Restoring leave request views...")
    await restore_leave_request_views(bot)
    
    # Restore department applications messages
    print("Restoring department applications messages...")
<<<<<<< HEAD
    from utils.department_utils import restore_department_applications_messages
    await restore_department_applications_messages(bot)
=======
    from forms.department_applications.manager import DepartmentApplicationManager
    dept_manager = DepartmentApplicationManager(bot)
    await dept_manager.restore_persistent_views()
>>>>>>> efa35d76

async def check_for_button_message(channel, title_keyword):
    """Check if a channel already has a button message with the specified title."""
    try:
        async for message in channel.history(limit=10):
            if message.author == bot.user and message.embeds:
                for embed in message.embeds:
                    if embed.title and title_keyword in embed.title:
                        return True
        return False
    except Exception as e:
        print(f"Error checking for button message in {channel.name}: {e}")
        return False

async def load_extensions():
    """Load all extension cogs from the cogs directory."""
    # Список исключений - cogs которые не нужно загружать
    excluded_cogs = {'warehouse_commands', 'cache_admin', 'department_applications_views'}  # department_applications_views теперь встроен в app.py
    
    for filename in os.listdir('./cogs'):
        if filename.endswith('.py') and not filename.startswith('_'):
            cog_name = filename[:-3]
            if cog_name in excluded_cogs:
                print(f'Skipped extension (excluded): {cog_name}')
                continue
                
            try:
                await bot.load_extension(f'cogs.{cog_name}')
                print(f'Loaded extension: {cog_name}')
            except Exception as e:
                print(f'Failed to load extension {cog_name}: {e}')

async def shutdown_handler():
    """Gracefully shutdown the bot."""
    print("\n⚠️  Получен сигнал завершения...")
    print("🔄 Завершение работы бота...")
    
    try:
        # Закрываем соединение с Discord
        await bot.close()
        print("✅ Соединение с Discord закрыто")
    except Exception as e:
        print(f"❌ Ошибка при закрытии соединения: {e}")
    
    print("✅ Бот успешно завершил работу")

def signal_handler(sig, frame):
    """Handle shutdown signals."""
    print(f"\n⚠️  Получен сигнал {sig}")
    
    # Создаем новый event loop если его нет
    try:
        loop = asyncio.get_event_loop()
        if loop.is_closed():
            loop = asyncio.new_event_loop()
            asyncio.set_event_loop(loop)
    except RuntimeError:
        loop = asyncio.new_event_loop()
        asyncio.set_event_loop(loop)
    
    # Запускаем graceful shutdown
    if not loop.is_closed():
        task = loop.create_task(shutdown_handler())
        loop.run_until_complete(task)
        loop.close()
    
    sys.exit(0)

# Register signal handlers for graceful shutdown
signal.signal(signal.SIGINT, signal_handler)
signal.signal(signal.SIGTERM, signal_handler)

# Run the bot
if __name__ == '__main__':
    print("🤖 Запуск Army Discord Bot...")
    print("💡 Для остановки нажмите Ctrl+C")
    
    # Check for token - first from environment, then try to read from .env file
    token = os.environ.get('DISCORD_TOKEN')
    if not token:
        # If we get here, it means dotenv didn't find the token in .env file
        # or the .env file doesn't exist
        print("Warning: DISCORD_TOKEN not found in environment variables or .env file.")
        print("Checking for token.txt as a fallback...")
        
        # Try to read from token.txt if exists
        try:
            with open('token.txt', 'r') as f:
                token = f.read().strip()
                print("Token found in token.txt")
        except FileNotFoundError:
            raise ValueError(
                "No Discord token found. Please either:\n"
                "1. Set the DISCORD_TOKEN environment variable\n"
                "2. Create a .env file with DISCORD_TOKEN=your_token\n"
                "3. Create a token.txt file containing just your token"
            )
    
    try:
        asyncio.run(bot.start(token))
    except KeyboardInterrupt:
        # Этот блок теперь просто для красоты, основная обработка в signal_handler
        pass
    except Exception as e:
        print(f"❌ Произошла ошибка при запуске бота: {e}")
        input("Нажмите Enter для выхода...")<|MERGE_RESOLUTION|>--- conflicted
+++ resolved
@@ -372,14 +372,9 @@
     
     # Restore department applications messages
     print("Restoring department applications messages...")
-<<<<<<< HEAD
-    from utils.department_utils import restore_department_applications_messages
-    await restore_department_applications_messages(bot)
-=======
     from forms.department_applications.manager import DepartmentApplicationManager
     dept_manager = DepartmentApplicationManager(bot)
     await dept_manager.restore_persistent_views()
->>>>>>> efa35d76
 
 async def check_for_button_message(channel, title_keyword):
     """Check if a channel already has a button message with the specified title."""
