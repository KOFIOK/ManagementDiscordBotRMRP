--- conflicted
+++ resolved
@@ -728,11 +728,7 @@
             bool: True if user was auto-blacklisted, False otherwise
         """
         try:
-<<<<<<< HEAD
-            # Import PersonnelManager for service time calculation
-=======
             # Import personnel_manager for service time calculation
->>>>>>> eeffb0f8
             from utils.database_manager import personnel_manager
             
             # Calculate total service time
